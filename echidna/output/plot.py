--- conflicted
+++ resolved
@@ -27,37 +27,19 @@
       spectra (:class:`echidna.core.spectra`): The spectra to plot.
       dimension (int): The dimension to project the spectra onto.
     """
-<<<<<<< HEAD
-    figure = pylab.figure()
-    axis = figure.add_subplot(1, 1, 1)
+    fig = pylab.figure()
+    axis = fig.add_subplot(1, 1, 1)
     x = _produce_axis(spectra, dimension)
     width = spectra.get_config().getpar(dimension).get_width()
     pylab.xlabel("FIXME: add helper function to get labels")
     pylab.ylabel("Count per %f bin" % width)
-=======
-    fig = plt.figure(num=fig_num)
-    ax = fig.add_subplot(1, 1, 1)
-    if dimension == 0:
-        x = _produce_axis(spectra._energy_low, spectra._energy_high, spectra._energy_bins)
-        width = spectra._energy_width
-        plt.xlabel("Energy [MeV]")
-    elif dimension == 1:
-        x = _produce_axis(spectra._radial_low, spectra._radial_high, spectra._radial_bins)
-        width = spectra._radial_width
-        plt.xlabel("Radius [mm]")
-    elif dimension == 2:
-        x = _produce_axis(spectra._time_low, spectra._time_high, spectra._time_bins)
-        width = spectra._time_width
-        plt.xlabel("Time [yr]")
-    plt.ylabel("Count per %.2g bin" % width)
->>>>>>> 724af684
     data = spectra.project(dimension)
     ax.bar(x, data, width=width)
     if show_plot:
         plt.show()
     return fig
 
-def spectral_plot(spectra_dict, dimension=0, fig_num=1,
+def spectral_plot(spectra_dict, dimension, fig_num=1,
                   show_plot=True, **kwargs):
     """ Produce spectral plot.
 
@@ -70,7 +52,7 @@
       spectra_dict (dict): Dictionary containing each spectrum you wish
         to plot, and the relevant parameters required to plot them.
       dimension (int, optional): The dimension or axis along which the
-        spectra should be plotted. Default is energy axis.
+        spectra should be plotted.
       fig_num (int, optional): The number of the figure. If you are
         producing multiple spectral plots automatically, this can be
         useful to ensure pyplot treats each plot as a separate figure.
@@ -100,72 +82,30 @@
     ax = fig.add_subplot(3, 1, (1, 2))
     # All spectra should have same width
     first_spectra = True
-    if dimension == 0:
-        for value in spectra_dict.values():
-            spectra = value.get("spectra")
-            if first_spectra:
-                energy_low = spectra._energy_low
-                energy_high = spectra._energy_high
-                energy_bins = spectra._energy_bins
-                width = spectra._energy_width
-                shape = (energy_bins)  # Shape for summed arrays
-                first_spectra = False
-            else:
-                if spectra._energy_low != energy_low:
-                    raise AssertionError("Spectra " + spectra._name + " has "
-                                         "incorrect energy lower limit")
-                if spectra._energy_high != energy_high:
-                    raise AssertionError("Spectra " + spectra._name + " has "
-                                         "incorrect energy upper limit")
-                if spectra._energy_bins != energy_bins:
-                    raise AssertionError("Spectra " + spectra._name + " has "
-                                         "incorrect energy upper limit")
-        x = _produce_axis(energy_low, energy_high, energy_bins)
-        x_label = "Energy [MeV]"
-    elif dimension == 1:
-        for value in spectra_dict.values:
-            spectra = value.get("spectra")
-            if first_spectra:
-                radial_low = spectra._radial_low
-                radial_high = spectra._radial_high
-                radial_bins = spectra._radial_bins
-                width = spectra._radial_width
-                shape = (radial_bins)
-                first_spectra = False
-            else:
-                if spectra._radial_low != radial_low:
-                    raise AssertionError("Spectra " + spectra._name + " has "
-                                         "incorrect radial lower limit")
-                if spectra._radial_high != radial_high:
-                    raise AssertionError("Spectra " + spectra._name + " has "
-                                         "incorrect radial upper limit")
-                if spectra._radial_bins != radial_bins:
-                    raise AssertionError("Spectra " + spectra._name + " has "
-                                         "incorrect radial upper limit")
-        x = _produce_axis(radial_low, radial_high, radial_bins)
-        x_label = "Radius [mm]"
-    elif dimension == 2:
-        for value in spectra_dict.values:
-            spectra = value.get("spectra")
-            if first_spectra:
-                time_low = spectra._time_low
-                time_high = spectra._time_high
-                time_bins = spectra._time_bins
-                width = spectra._time_width
-                shape = (time_bins)
-                first_spectra = False
-            else:
-                if spectra._time_low != time_low:
-                    raise AssertionError("Spectra " + spectra._name + " has "
-                                         "incorrect time lower limit")
-                if spectra._time_high != time_high:
-                    raise AssertionError("Spectra " + spectra._name + " has "
-                                         "incorrect time upper limit")
-                if spectra._time_bins != time_bins:
-                    raise AssertionError("Spectra " + spectra._name + " has "
-                                         "incorrect time upper limit")
-        x = _produce_axis(spectra._time_low, spectra._time_high, spectra._time_bins)
-        x_label = "Time [yr]"
+    for value in spectra_dict.values():
+        spectra = value.get("spectra")
+        if first_spectra:
+            width = spectra.get_config().getpar(dimension).get_width()
+            low = spectra.get_config().getpar(dimension).low
+            high = spectra.get_config().getpar(dimension).high
+            bins = spectra.get_config().getpar(dimension).bins
+            shape = (bins)  # Shape for summed arrays
+            first_spectra = False
+        else:
+            if spectra.get_config().getpar(dimension).low != low:
+                raise AssertionError("Spectra " + spectra._name + " has "
+                                     "incorrect dimension %s lower limit" % 
+                                     dimension)
+            if spectra.get_config().getpar(dimension).high != high:
+                raise AssertionError("Spectra " + spectra._name + " has "
+                                     "incorrect dimension %s higher limit" % 
+                                     dimension)
+            if spectra.get_config().getpar(dimension).bins != bins:
+                raise AssertionError("Spectra " + spectra._name + " has "
+                                     "incorrect dimension %s bins" % 
+                                     dimension)
+        x = _produce_axis(spectra, dimension)
+        x_label = "FIXME: add helper function to get labels"
     summed_background = numpy.zeros(shape=shape)
     summed_total = numpy.zeros(shape=shape)
     hist_range = (x[0]-0.5*width, x[-1]+0.5*width)
@@ -205,7 +145,7 @@
     box = ax.get_position()
     ax.set_position([box.x0, box.y0, box.width, box.height*0.8])
     plt.legend(loc="upper right", bbox_to_anchor=(1.0, 1.25), fontsize="8")
-    plt.ylabel("Count per %.1f keV bin" % kev_width)
+    plt.ylabel("Count per %.1f keV bin" % kev_width) # FIXME: why keV by default
     plt.ylim(ymin=0.1)
 
     # Plot chi squared per bin, if required
@@ -237,37 +177,14 @@
       spectra (:class:`echidna.core.spectra`): The spectra to plot.
       dimension (int): The dimension to project out.
     """
-<<<<<<< HEAD
-    figure = pylab.figure()
-    axis = figure.add_subplot(111, projection='3d')
+    fig = pylab.figure()
+    axis = fig.add_subplot(111, projection='3d')
     x = _produce_axis(spectra, dimension1)
     y = _produce_axis(spectra, dimension2)
     # FIXME: if the index of x is higher than y then the surface may be returned the wrong way around
     data = spectra.surface(dimension1, dimension2)
     axis.set_xlabel("FIXME: add helper function to get labels")
     axis.set_ylabel("FIXME: add helper function to get labels")
-=======
-    fig = plt.figure()
-    axis = fig.add_subplot(111, projection='3d')
-    if dimension == 0:
-        x = _produce_axis(spectra._radial_low, spectra._radial_high, spectra._radial_bins)
-        y = _produce_axis(spectra._energy_low, spectra._energy_high, spectra._energy_bins)
-        data = spectra.surface(2)
-        axis.set_xlabel("Radius [mm]")
-        axis.set_ylabel("Energy [MeV]")
-    elif dimension == 1:
-        x = _produce_axis(spectra._time_low, spectra._time_high, spectra._time_bins)
-        y = _produce_axis(spectra._energy_low, spectra._energy_high, spectra._energy_bins)
-        data = spectra.surface(1)
-        axis.set_xlabel("Time [yr]")
-        axis.set_ylabel("Energy [MeV]")
-    elif dimension == 2:
-        x = _produce_axis(spectra._time_low, spectra._time_high, spectra._time_bins)
-        y = _produce_axis(spectra._radial_low, spectra._radial_high, spectra._radial_bins)
-        data = spectra.surface(0)
-        axis.set_xlabel("Time [yr]")
-        axis.set_ylabel("Radius [mm]")
->>>>>>> 724af684
     axis.set_zlabel("Count per bin")
     print len(x), len(y), data.shape
     X, Y = numpy.meshgrid(x, y)  # `plot_surface` expects `x` and `y` data to be 2D
