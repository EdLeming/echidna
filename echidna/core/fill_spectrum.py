--- conflicted
+++ resolved
@@ -1,8 +1,4 @@
-<<<<<<< HEAD
-import root_help
-=======
 from echidna.util import root_help
->>>>>>> 4f77979e
 import rat
 from ROOT import RAT
 from ROOT import TChain
